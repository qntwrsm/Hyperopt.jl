using Test, Random, Distributed, Statistics
Random.seed!(0)
using Hyperopt, Plots
f(a,b=true;c=10) = sum(@. 100 + (a-3)^2 + (b ? 10 : 20) + (c-100)^2) # This function must be defined outside testsets to avoid scoping issues

@testset "Hyperopt" begin


    @testset "Random sampler" begin
        @info "Testing Random sampler"

        # res = map(1:30) do i
        #     @info("Iteration ", i)
        hor = @hyperopt for i=100, sampler=RandomSampler(), a = LinRange(1,5,50), b = [true, false], c = exp10.(LinRange(-1,3,50))
            # println(i, "\t", a, "\t", b, "\t", c)
            f(a,b,c=c)
        end
        @test minimum(hor) < 300
        @test maximum(hor) > 300
        @test length(hor.history) == 100
        @test length(hor.results) == 100
        @test all(hor.history) do h
            all(hi in hor.candidates[i] for (i,hi) in enumerate(h))
        end

        printmax(hor)
        printmin(hor)
        @test length(propertynames(hor)) > length(fieldnames(typeof(hor)))

        @hyperopt for i=2, ho=hor, sampler=RandomSampler(), a = LinRange(1,5,50), b = [true, false], c = exp10.(LinRange(-1,3,50))
            f(a,b,c=c)
        end
        @test length(hor.history) == 102
        @test length(hor.results) == 102

    end

    @testset "Latin hypercube" begin
        @info "Testing Latin hypercube"
        hol = @hyperopt for i=100, sampler=LHSampler(), a = LinRange(1,5,100), b = repeat([true, false],50), c = exp10.(LinRange(-1,3,100))
            # println(i, "\t", a, "\t", b, "\t", c)
            f(a,b,c=c)
        end
        @test minimum(hol) < 300

        @test length(hol.history) == 100
        @test length(hol.results) == 100
        @hyperopt for i=100, ho = hol, sampler=LHSampler(), a = LinRange(1,5,100), b = repeat([true, false],50), c = exp10.(LinRange(-1,3,100))
            # println(i, "\t", a, "\t", b, "\t", c)
            f(a,b,c=c)
        end
        @test length(hol.history) == 200
        @test length(hol.results) == 200


        # hocl = @hyperopt for i=100, sampler=CLHSampler(dims=[Hyperopt.ContinuousDim(),Hyperopt.CategoricalDim(2),Hyperopt.ContinuousDim()]), a = LinRange(1,5,100), b = [true, false], c = exp10.(LinRange(-1,3,100))
        hocl = @hyperopt for i=100, sampler=CLHSampler(dims=[Hyperopt.Continuous(),Hyperopt.Categorical(2),Hyperopt.Continuous()]), a = LinRange(1,5,100), b = [true, false], c = exp10.(LinRange(-1,3,100))
            # println(i, "\t", a, "\t", b, "\t", c)
            f(a,b,c=c)
        end
        @test minimum(hocl) < 300
        # @hyperopt for i=100, ho = hocl, sampler=CLHSampler(dims=[Hyperopt.ContinuousDim(),Hyperopt.CategoricalDim(2),Hyperopt.ContinuousDim()]), a = LinRange(1,5,100), b = [true, false], c = exp10.(LinRange(-1,3,100))
        @hyperopt for i=100, ho = hocl, sampler=CLHSampler(dims=[Hyperopt.Continuous(),Hyperopt.Categorical(2),Hyperopt.Continuous()]), a = LinRange(1,5,100), b = [true, false], c = exp10.(LinRange(-1,3,100))
            # println(i, "\t", a, "\t", b, "\t", c)
            f(a,b,c=c)
        end
        @test length(hocl.history) == 200
        @test length(hocl.results) == 200

    end

    @testset "Error handling" begin
        @info "Testing Error handling"


        @test_throws ArgumentError @hyperopt for i=100, sampler=LHSampler(), a = LinRange(1,5,10), b = repeat([true, false],50), c = exp10.(LinRange(-1,3,100))
            # println(i, "\t", a, "\t", b, "\t", c)
            f(a,b,c=c)
        end

        # @test_throws ArgumentError @hyperopt for i=100, sampler=CLHSampler(dims=[Hyperopt.ContinuousDim(),Hyperopt.CategoricalDim(2),Hyperopt.ContinuousDim()]), a = LinRange(1,5,99), b = [true, false], c = exp10.(LinRange(-1,3,100))
        @test_throws ArgumentError @hyperopt for i=100, sampler=CLHSampler(dims=[Hyperopt.Continuous(),Hyperopt.CategoricalDim(2),Hyperopt.Continuous()]), a = LinRange(1,5,99), b = [true, false], c = exp10.(LinRange(-1,3,100))
            # println(i, "\t", a, "\t", b, "\t", c)
            f(a,b,c=c)
        end
    end

    #     minimum.((hor,hob,hot,hof))
    # end

    # hor,hob,hot,hof = getindex.(res,1),getindex.(res,2),getindex.(res,3),getindex.(res,4)
    # hor,hob,hot,hof = getindex.(hor,2),getindex.(hob,2),getindex.(hot,2),getindex.(hof,2)
    # res = [hor hob hot hof]
    # sum(log.(res), dims=1)
    @testset "Manual" begin
        @info "Testing Manual"

        ho = Hyperoptimizer(10, a = range(1, stop=2, length=50), b = [true, false], c = randn(100))
        for (i,a,b,c) in ho
            println(i, "\t", a, "\t", b, "\t", c)
        end
        @test length(ho) == 10

        ho = Hyperoptimizer(10, a = range(1, stop=2, length=50), b = [true, false], c = randn(100))
        for vals in ho
            println(vals.i, "\t", vals.a, "\t", vals.b, "\t", vals.c)
        end

        @test length(collect(ho) ) == 10
        @test length([a for a ∈ ho]) == 10

    end



    @testset "Categorical" begin
        @info "Testing Categorical"

        ho = @hyperopt for i=100, a = LinRange(1,5,50), b = [true, false], c = exp10.(LinRange(-1,3,50)), d = [tanh, exp]
            # println(i, "\t", a, "\t", b, "\t", c)
            f(a,b,c=c) + d(a)
        end
    end

    @testset "Hyperband" begin
        using Optim
        f(a;c=10) = sum(@. 100 + (a-3)^2 + (c-100)^2)
        # res = map(1:30) do i
        #     @info("Iteration ", i)
        @test_nowarn Hyperband(50)
        let hohb = @hyperopt for i=18, sampler=Hyperband(R=50, η=3, inner=RandomSampler()), a = LinRange(1,5,800), c = exp10.(LinRange(-1,3,1800))
                # println(i, "\t", a, "\t", b, "\t", c)
                if !(state === nothing)
                    a,c = state
                end
                res = Optim.optimize(x->f(x[1],c=x[2]), [a,c], NelderMead(), Optim.Options(f_calls_limit=floor(Int, i)))
                Optim.minimum(res), Optim.minimizer(res)
            end
            @test length(hohb.history) == 69
            @test length(hohb.results) == 69
            @test minimum(hohb) < 300
            @hyperopt for i=1, ho=hohb, sampler=Hyperband(R=50, η=3, inner=RandomSampler()), a = LinRange(1,5,800), c = exp10.(LinRange(-1,3,1800))
                # println(i, "\t", a, "\t", b, "\t", c)
                if !(state === nothing)
                    a,c = state
                end
                res = Optim.optimize(x->f(x[1],c=x[2]), [a,c], NelderMead(), Optim.Options(f_calls_limit=floor(Int, i)))
                Optim.minimum(res), Optim.minimizer(res)
            end
            @test length(hohb.history) == 138
            @test length(hohb.results) == 138
        end

        # Special logic for the LHsampler as inner
        let hohb = @hyperopt for i=18, sampler=Hyperband(R=30, η=10, inner=LHSampler()), a = LinRange(1,5,300), c = exp10.(LinRange(-1,3,300))
                # println(i, "\t", a, "\t", b, "\t", c)
                if !(state === nothing)
                    a,c = state
                end
                res = Optim.optimize(x->f(x[1],c=x[2]), [a,c], NelderMead(), Optim.Options(f_calls_limit=floor(Int, 100i)))
                Optim.minimum(res), Optim.minimizer(res)
            end
            @test minimum(hohb) < 300
            @test length(hohb.history) == 13
            @test length(hohb.results) == 13
            @hyperopt for i=18, ho=hohb, sampler=Hyperband(R=30, η=10, inner=LHSampler()), a = LinRange(1,5,300), c = exp10.(LinRange(-1,3,300))
                # println(i, "\t", a, "\t", b, "\t", c)
                if !(state === nothing)
                    a,c = state
                end
                res = Optim.optimize(x->f(x[1],c=x[2]), [a,c], NelderMead(), Optim.Options(f_calls_limit=floor(Int, 100i)))
                Optim.minimum(res), Optim.minimizer(res)
            end
            @test length(hohb.history) == 26
            @test length(hohb.results) == 26
        end

        # extra robust option

        hohb = @hyperopt for i=18, sampler=Hyperband(R=50, η=3, inner=RandomSampler()),
            algorithm = [SimulatedAnnealing(), ParticleSwarm(), NelderMead(), BFGS(), NewtonTrustRegion()],
            a = LinRange(1,5,1800),
            c = exp10.(LinRange(-1,3,1800))
            if !(state === nothing)
                a,c,algorithm = state
            end
            println(i, " algorithm: ", typeof(algorithm))
            res = Optim.optimize(x->f(x[1],c=x[2]), [a,c], algorithm, Optim.Options(time_limit=2i+2, show_trace=false, show_every=5))
            Optim.minimum(res), (Optim.minimizer(res)..., algorithm)
        end

        # Function/vector/NamedTuple interface
        fun = function (i, pars)
            res = Optim.optimize(x->f(x[1],c=x[2]), pars, SimulatedAnnealing(), Optim.Options(time_limit=i/100, show_trace=false, show_every=5))
            Optim.minimum(res), Optim.minimizer(res)
        end
        candidates = [LinRange(1,5,300), exp10.(LinRange(-1,3,300))]
        hohb = Hyperopt.hyperband(fun, candidates; R=50)
        @test hohb.minimum < 100.1
        @test hohb.minimizer ≈ [3, 100] rtol = 1e-2

        candidates = (a=LinRange(1,5,300), c=exp10.(LinRange(-1,3,300))) # NamedTuple should also work
        hohb = Hyperopt.hyperband(fun, candidates; R=50)
        @test hohb.minimum < 100.1
        @test hohb.minimizer ≈ [3, 100] rtol = 1e-2
        @test hohb.params == [:a, :c]

        # TODO: this is failing: ERROR: LoadError: syntax: Global method definition around /home/fredrikb/.julia/dev/Hyperopt/src/samplers.jl:209 needs to be placed at the top level, or use "eval".
        # wrapped in function
        # function run_hyperband()
        #     @hyperopt for i=1, sampler=Hyperband(R=50, η=3, inner=RandomSampler()), a = LinRange(1,5,800), c = exp10.(LinRange(-1,3,1800))
        #         # println(i, "\t", a, "\t", b, "\t", c)
        #         if !(state === nothing)
        #             a,c = state
        #         end
        #         res = Optim.optimize(x->f(x[1],c=x[2]), [a,c], NelderMead(), Optim.Options(f_calls_limit=floor(Int, i)))
        #         Optim.minimum(res), Optim.minimizer(res)
        #     end
        # end
        # run_hyperband()

    end

    @testset "Parallel" begin
        @info "Testing Parallel"

        rmprocs(workers())


        horp = @thyperopt for i=300, sampler=RandomSampler(), a = LinRange(1,5,50), b = [true, false], c = exp10.(LinRange(-1,3,50))
            # println(i, "\t", a, "\t", b, "\t", c)
            f(a,b,c=c)
        end
        @test minimum(horp) < 300
        @test length(horp.history) == 300
        @test length(horp.results) == 300
        @test all(1:300) do i
            f(horp.history[i][1:2]..., c=horp.history[i][3]) == horp.results[i]
        end


        horp = @phyperopt for i=300, sampler=RandomSampler(), a = LinRange(1,5,50), b = [true, false], c = exp10.(LinRange(-1,3,50))
            # println(i, "\t", a, "\t", b, "\t", c)
            f(a,b,c=c)
        end
        @test minimum(horp) < 300
        @test length(horp.history) == 300
        @test length(horp.results) == 300
        @test all(1:300) do i
            f(horp.history[i][1:2]..., c=horp.history[i][3]) == horp.results[i]
        end

        Distributed.nworkers() ≤ 1 && addprocs(2)
        @everywhere using Hyperopt
        @everywhere f(a,b=true;c=10) = sum(@. 100 + (a-3)^2 + (b ? 10 : 20) + (c-100)^2)
        horp = @phyperopt for i=300, sampler=RandomSampler(), a = LinRange(1,5,50), b = [true, false], c = exp10.(LinRange(-1,3,50))
            # println(i, "\t", a, "\t", b, "\t", c)
            f(a,b,c=c)
        end
        @test minimum(horp) < 300
        @test length(horp.history) == 300
        @test length(horp.results) == 300

        @phyperopt for i=100, ho=horp, sampler=RandomSampler(), a = LinRange(1,5,50), b = [true, false], c = exp10.(LinRange(-1,3,50))
            # println(i, "\t", a, "\t", b, "\t", c)
            f(a,b,c=c)
        end
        @test length(horp.history) == 400
        @test length(horp.results) == 400

        ## test that history and results are in correct order
        @test all(1:400) do i
            f(horp.history[i][1:2]..., c=horp.history[i][3]) == horp.results[i]
        end


    end
<<<<<<< HEAD

    include("BOHB.jl")
=======
    @testset "BOHB" begin
        @info "Testing BOHB"
        include("test_BOHB.jl")
    end
>>>>>>> da743bdb
end<|MERGE_RESOLUTION|>--- conflicted
+++ resolved
@@ -275,13 +275,8 @@
 
 
     end
-<<<<<<< HEAD
-
-    include("BOHB.jl")
-=======
     @testset "BOHB" begin
         @info "Testing BOHB"
         include("test_BOHB.jl")
     end
->>>>>>> da743bdb
 end
--- conflicted
+++ resolved
@@ -23,13 +23,10 @@
 GaussianProcesses = "0.9.0"
 Juno = "0.7"
 LatinHypercubeSampling = "1.2"
-<<<<<<< HEAD
 Parameters = "0.12"
-=======
 RecipesBase = "0.7"
 MacroTools = "0.5"
 Lazy = "0.14"
->>>>>>> c27f4027
 julia = "1.0"
 
 [extras]

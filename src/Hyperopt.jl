module Hyperopt

export Hyperoptimizer, @hyperopt, @phyperopt, @thyperopt, printmin, printmax
export RandomSampler, LHSampler, CLHSampler, hyperband, Hyperband, BOHB, Continuous, Categorical, UnorderedCategorical

using Base.Threads: threadid, nthreads
using LinearAlgebra, Statistics, Random
using ProgressMeter
using MacroTools
using MacroTools: postwalk, prewalk
using RecipesBase
using Distributed
using LatinHypercubeSampling
using ThreadPools
using Distributions: Normal, truncated
using MultiKDE

<<<<<<< HEAD
const HO_RNG = [MersenneTwister(rand(1:1000)) for _ in 1:nthreads()]

const DimensionType = LHCDimension

# # Types of dimensions
# const CategoricalDim = Categorical
# const ContinuousDim = Continuous
struct UnorderedCategorical <: DimensionType
    levels::Int64
end

=======
>>>>>>> 22f42944
abstract type Sampler end
Base.@kwdef mutable struct Hyperoptimizer{S<:Sampler, F}
    iterations::Int
    params
    candidates
    history = []
    results = []
    sampler::S = RandomSampler()
    objective::F = nothing
end

function Base.getproperty(ho::Hyperoptimizer, s::Symbol)
    s === :minimum && (return minimum(replace(ho.results, NaN => Inf)))
    s === :minimizer && (return ho.history[argmin(replace(ho.results, NaN => Inf))])
    s === :maximum && (return maximum(replace(ho.results, NaN => Inf)))
    s === :maximizer && (return ho.history[argmax(replace(ho.results, NaN => Inf))])
    return getfield(ho,s)
end

Base.propertynames(ho::Hyperoptimizer) = (:minimum, :minimizer, :maximum, :maximizer, fieldnames(Hyperoptimizer)...)

include("samplers.jl")

function Hyperoptimizer(iterations::Int, sampler::Sampler = RandomSampler(); kwargs...)
    params = keys(kwargs)
    candidates = []
    for kw in kwargs
        push!(candidates, kw[2])
    end
    Hyperoptimizer(iterations=iterations, params=params, candidates=candidates, sampler=sampler)
end

Base.length(ho::Hyperoptimizer) = ho.iterations


function Base.iterate(ho::Hyperoptimizer, state=1)
    state > ho.iterations && return nothing
    samples = ho.sampler(ho, state)
    push!(ho.history, samples)
    nt = (; Pair.((:i, ho.params...), (state, samples...))...)
    nt, state+1
end

"""
Hyperopt internal function

Returns
`params, candidates, sampler_, ho_, fun`
where
`params` is a vector of symbols
`candidates` is a vector of expresions creating candidate vectors
`sampler_` is an expression creating a sampler
`ho_` is either nothing or an expression for an existing hyperoptimizer
`fun` is a function from `(i, pars...) -> val` that executes the macrobody
"""
function preprocess_expression(ex)
    ex.head == :for || error("Wrong syntax, Use For-loop syntax, ex: @hyperopt for i=100, param=LinRange(1,10,100) ...")
    params     = []
    candidates = []
    sampler_ = :(RandomSampler())
    ho_ = nothing
    loop = ex.args[1].args # ex.args[1] = the arguments to the For loop
    i = 1
    while i <= length(loop)
        if @capture(loop[i], sampler = sam_) # A sampler was provided
            sampler_ = sam
            deleteat!(loop,i) # Remove the sampler from the args
            continue
        end
        if @capture(loop[i], ho = h_)
            ho_ = h
            deleteat!(loop,i)
            continue
        end
        @capture(loop[i], param_ = list_) || error("Wrong syntax, Use For-loop syntax, ex: @hyperopt for i=100, param=LinRange(1,10,100) ...")
        push!(params, param)
        push!(candidates, list)
        i += 1
    end
    params = (params...,)
    funname = gensym(:hyperopt_objective)
    state_ = :(state = nothing)
    fun = quote # produces a function(i, pars...)
        function $(funname)($(Expr(:tuple, esc.(params)...))...)
            $(esc(state_))
            $(esc(ex.args[2]))
        end
        function $(funname)($(esc(params[1])), $(esc(:state)))
            $(esc(ex.args[2]))
        end
    end

    params, candidates, sampler_, ho_, fun
end


function optimize(ho::Hyperoptimizer)
    @showprogress "Hyperoptimizing" for nt = ho
        res = ho.objective(nt...)
        push!(ho.results, res)
        Base.CoreLogging.@logmsg Base.CoreLogging.BelowMinLevel "Hyperopt" progress=nt.i/ho.iterations  _id=id
    end
    ho
end

function create_ho(params, candidates, sampler, ho_, objective_)
    esccands = esc.(candidates)
    allcands = Expr(:tuple, esccands...)
    quote
        objective, iters = $(objective_), $(esc(candidates[1]))
        ho = Hyperoptimizer(; iterations = iters, params = $(esc(params))[2:end], candidates = $(allcands)[2:end], sampler=$(esc(sampler)), objective)
        if $(esc(ho_)) isa Hyperoptimizer # get info from existing ho. the objective function might be changed, due to variables are captured into the closure, so the type of ho also changed.
            ho.sampler = $(esc(ho_)).sampler
            ho.history = $(esc(ho_)).history # it's important to use the same array, not copy.
            ho.results = $(esc(ho_)).results
        else
            s = ho.sampler
            if s isa Hyperband
                ho.iterations = length($(esc(candidates[end])))
                s = s.inner
            end
            s isa Union{LHSampler,CLHSampler} && init!(s, ho)
        end
        ho
    end
end

macro hyperopt(ex)
    pre = preprocess_expression(ex)
    ho_ = create_ho(pre...)
    :(optimize($ho_))
end

function pmacrobody(ex, params, ho_, pmap=pmap)
    quote
        function workaround_function()
            ho = $(ho_)
            # Getting the history right is tricky when using workers. The approach I've found to work is to
            # save the actual array (not copy) in hist, temporarily use a new array that will later be discarded
            # reassign the original array and then append the new history. If a new array is used, the change will not be visible in the original hyperoptimizer
            hist = ho.history
            ho.history = []
            res = $(pmap)(1:ho.iterations) do i
                $(Expr(:tuple, esc.(params)...)),_ = iterate(ho,i)
                res = $(esc(ex.args[2])) # ex.args[2] = Body of the For loop

                res, $(Expr(:tuple, esc.(params[2:end])...))
            end
            ho.history = hist
            append!(ho.results, getindex.(res,1))
            append!(ho.history, getindex.(res,2)) # history automatically appended by the iteration
            ho
        end
        workaround_function()
    end
end

"""
Same as `@hyperopt` but uses `Distributed.pmap` for parallel evaluation of the cost function.
"""
macro phyperopt(ex)
    pre = preprocess_expression(ex)
    ho_ = create_ho(pre...)
    pmacrobody(ex, pre[1], ho_)
end

"""
Same as `@hyperopt` but uses `ThreadPools.tmap` for multithreaded evaluation of the cost function.
"""
macro thyperopt(ex)
    pre = preprocess_expression(ex)
    ho_ = create_ho(pre...)
    pmacrobody(ex, pre[1], ho_, ThreadPools.tmap)
end

function Base.minimum(ho::Hyperoptimizer)
    m,i = findmin(replace(ho.results, NaN => Inf))
    m
end
function Base.maximum(ho::Hyperoptimizer)
    m,i = findmax(replace(ho.results, NaN => -Inf))
    m
end

function printmin(ho::Hyperoptimizer)
    for (param, value) in zip(ho.params, ho.minimizer)
        println(param, " = ", value)
    end
end

function printmax(ho::Hyperoptimizer)
    for (param, value) in zip(ho.params, ho.maximizer)
        println(param, " = ", value)
    end
end

include("plotting.jl")
end # module<|MERGE_RESOLUTION|>--- conflicted
+++ resolved
@@ -15,9 +15,6 @@
 using Distributions: Normal, truncated
 using MultiKDE
 
-<<<<<<< HEAD
-const HO_RNG = [MersenneTwister(rand(1:1000)) for _ in 1:nthreads()]
-
 const DimensionType = LHCDimension
 
 # # Types of dimensions
@@ -27,8 +24,6 @@
     levels::Int64
 end
 
-=======
->>>>>>> 22f42944
 abstract type Sampler end
 Base.@kwdef mutable struct Hyperoptimizer{S<:Sampler, F}
     iterations::Int

--- conflicted
+++ resolved
@@ -1,8 +1,3 @@
-<<<<<<< HEAD
-"""
-Sample a value For each parameter uniformly at random from the candidate vectors. Log-uniform sampling available by providing a log-spaced candidate vector.
-=======
->>>>>>> 22f42944
 """
     RandomSampler{T<:AbstractRNG} <: Sampler
 

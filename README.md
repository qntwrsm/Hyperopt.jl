--- conflicted
+++ resolved
@@ -179,13 +179,8 @@
 ```julia
 using Optim
 f(a;c=10) = sum(@. 100 + (a-3)^2 + (c-100)^2)
-<<<<<<< HEAD
-hohb = @hyperopt for i=50, sampler=Hyperband(R=50, η=3, inner=RandomSampler()), a = LinRange(1,5,1800), c = exp10.(LinRange(-1,3,1800))
-    if !(state === nothing)
-=======
 hohb = @hyperopt for i=18, sampler=Hyperband(R=50, η=3, inner=RandomSampler()), a = LinRange(1,5,1800), c = exp10.(LinRange(-1,3,1800))
     if state !== nothing
->>>>>>> 99ed44e1
         a,c = state
     end
     res = Optim.optimize(x->f(x[1],c=x[2]), [a,c], SimulatedAnnealing(), Optim.Options(f_calls_limit=round(Int, i)))
